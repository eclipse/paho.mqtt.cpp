--- conflicted
+++ resolved
@@ -7,15 +7,9 @@
 
 git clone https://github.com/eclipse/paho.mqtt.c.git
 cd paho.mqtt.c
-<<<<<<< HEAD
-git checkout v1.3.0
-cmake -Bbuild -H. -DPAHO_WITH_SSL=ON
+git checkout v1.3.1
+cmake -Bbuild -H. -DPAHO_WITH_SSL=ON -DPAHO_BUILD_STATIC=ON -DCMAKE_POSITION_INDEPENDENT_CODE=ON -DPAHO_ENABLE_TESTING=OFF
 sudo env "PATH=$PATH" cmake --build build/ --target install
-=======
-git checkout v1.2.1
-cmake -Bbuild -H. -DPAHO_WITH_SSL=ON -DPAHO_BUILD_STATIC=ON -DCMAKE_POSITION_INDEPENDENT_CODE=ON
-sudo cmake --build build/ --target install
->>>>>>> 99e4be45
 sudo ldconfig
 exit 0
 
