// topic.cpp

/*******************************************************************************
 * Copyright (c) 2013-2016 Frank Pagliughi <fpagliughi@mindspring.com>
 *
 * All rights reserved. This program and the accompanying materials
 * are made available under the terms of the Eclipse Public License v1.0
 * and Eclipse Distribution License v1.0 which accompany this distribution.
 *
 * The Eclipse Public License is available at
 *    http://www.eclipse.org/legal/epl-v10.html
 * and the Eclipse Distribution License is available at
 *   http://www.eclipse.org/org/documents/edl-v10.php.
 *
 * Contributors:
 *    Frank Pagliughi - initial implementation and documentation
 *******************************************************************************/


#include "mqtt/topic.h"
#include "mqtt/async_client.h"

namespace mqtt {

/////////////////////////////////////////////////////////////////////////////

delivery_token_ptr topic::publish(const void* payload, size_t n,
								   int qos, bool retained)
{
	return cli_->publish(name_, payload, n, qos, retained);
}

<<<<<<< HEAD
delivery_token_ptr topic::publish(const std::string& payload, int qos, bool retained)
=======
idelivery_token_ptr topic::publish(const string& payload, int qos, bool retained)
>>>>>>> bd10292c
{
	return publish(payload.data(), payload.length(), qos, retained);
}

delivery_token_ptr topic::publish(const_message_ptr msg)
{
	return cli_->publish(name_, msg);
}

/////////////////////////////////////////////////////////////////////////////
// end namespace mqtt
}


<|MERGE_RESOLUTION|>--- conflicted
+++ resolved
@@ -30,11 +30,7 @@
 	return cli_->publish(name_, payload, n, qos, retained);
 }
 
-<<<<<<< HEAD
-delivery_token_ptr topic::publish(const std::string& payload, int qos, bool retained)
-=======
-idelivery_token_ptr topic::publish(const string& payload, int qos, bool retained)
->>>>>>> bd10292c
+delivery_token_ptr topic::publish(const string& payload, int qos, bool retained)
 {
 	return publish(payload.data(), payload.length(), qos, retained);
 }
