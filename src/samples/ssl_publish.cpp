/*******************************************************************************
 * Copyright (c) 2013-2017 Frank Pagliughi <fpagliughi@mindspring.com>
 *
 * All rights reserved. This program and the accompanying materials
 * are made available under the terms of the Eclipse Public License v1.0
 * and Eclipse Distribution License v1.0 which accompany this distribution.
 *
 * The Eclipse Public License is available at
 *    http://www.eclipse.org/legal/epl-v10.html
 * and the Eclipse Distribution License is available at
 *   http://www.eclipse.org/org/documents/edl-v10.php.
 *
 * Contributors:
 *    Frank Pagliughi - initial implementation and documentation
 *******************************************************************************/

// We can test this using mosquitto configured with certificates in the
// Paho C library. The C library has an SSL/TSL test suite, and we can use
// that to test:
//     mosquitto -c paho.mqtt.c/test/tls-testing/mosquitto.conf
//
// Then use the file "test-root-ca.crt" from that directory
// (paho.mqtt.c/test/tls-testing) for the trust store for this program.
//

#include <iostream>
#include <cstdlib>
#include <string>
#include <chrono>
#include <cstring>
#include "mqtt/async_client.h"

const std::string DFLT_ADDRESS {"ssl://localhost:18885"};
const std::string DFLT_CLIENT_ID {"CppAsyncPublisherSSL"};

const std::string TOPIC {"hello"};

const char* PAYLOAD1 = "Hello World!";
const char* PAYLOAD2 = "Hi there!";

const char* LWT_PAYLOAD = "Last will and testament.";

const int  QOS = 1;
const auto TIMEOUT = std::chrono::seconds(10);

/////////////////////////////////////////////////////////////////////////////

/**
 * A callback class for use with the main MQTT client.
 */
class callback : public virtual mqtt::callback
{
public:
	void connection_lost(const std::string& cause) override {
		std::cout << "\nConnection lost" << std::endl;
		if (!cause.empty())
			std::cout << "\tcause: " << cause << std::endl;
	}

	// We're not subscribed to anything, so this should never be called.
	void message_arrived(const std::string& topic, mqtt::const_message_ptr msg) override {}

<<<<<<< HEAD
	void delivery_complete(mqtt::delivery_token_ptr tok) override {
		cout << "\tDelivery complete for token: "
			<< (tok ? tok->get_message_id() : -1) << endl;
=======
	void delivery_complete(mqtt::idelivery_token_ptr tok) override {
		std::cout << "\tDelivery complete for token: "
			<< (tok ? tok->get_message_id() : -1) << std::endl;
>>>>>>> bd10292c
	}
};

/////////////////////////////////////////////////////////////////////////////

using namespace std;

int main(int argc, char* argv[])
{
	string	address  = (argc > 1) ? string(argv[1]) : DFLT_ADDRESS,
			clientID = (argc > 2) ? string(argv[2]) : DFLT_CLIENT_ID;

	cout << "Initializing for server '" << address << "'..." << endl;
	mqtt::async_client client(address, clientID);

	callback cb;
	client.set_callback(cb);

	mqtt::connect_options connopts("testuser", "testpassword");

	mqtt::ssl_options sslopts;
	sslopts.set_trust_store("test-root-ca.crt");

	mqtt::message willmsg(LWT_PAYLOAD, 1, true);
	mqtt::will_options will(TOPIC, willmsg);

	connopts.set_will(will);
	connopts.set_ssl(sslopts);

	cout << "  ...OK" << endl;

	try {
		cout << "\nConnecting..." << endl;
		mqtt::token_ptr conntok = client.connect(connopts);
		cout << "Waiting for the connection..." << endl;
		conntok->wait_for_completion();
		cout << "  ...OK" << endl;

		// First use a message pointer.

		cout << "\nSending message..." << endl;
		mqtt::message_ptr pubmsg = mqtt::make_message(PAYLOAD1);
		pubmsg->set_qos(QOS);
		client.publish(TOPIC, pubmsg)->wait_for_completion(TIMEOUT);
		cout << "  ...OK" << endl;

		// Now try with itemized publish.

		cout << "\nSending next message..." << endl;
		mqtt::delivery_token_ptr pubtok;
		pubtok = client.publish(TOPIC, PAYLOAD2, strlen(PAYLOAD2), QOS, false);
		pubtok->wait_for_completion(TIMEOUT);
		cout << "  ...OK" << endl;


		// Double check that there are no pending tokens

		vector<mqtt::delivery_token_ptr> toks = client.get_pending_delivery_tokens();
		if (!toks.empty())
			cout << "Error: There are pending delivery tokens!" << endl;

		// Disconnect
		cout << "\nDisconnecting..." << endl;
		conntok = client.disconnect();
		conntok->wait_for_completion();
		cout << "  ...OK" << endl;
	}
	catch (const mqtt::exception& exc) {
		cerr << "Error: " << exc.what() << endl;
		return 1;
	}

 	return 0;
}
<|MERGE_RESOLUTION|>--- conflicted
+++ resolved
@@ -60,15 +60,9 @@
 	// We're not subscribed to anything, so this should never be called.
 	void message_arrived(const std::string& topic, mqtt::const_message_ptr msg) override {}
 
-<<<<<<< HEAD
-	void delivery_complete(mqtt::delivery_token_ptr tok) override {
-		cout << "\tDelivery complete for token: "
-			<< (tok ? tok->get_message_id() : -1) << endl;
-=======
 	void delivery_complete(mqtt::idelivery_token_ptr tok) override {
 		std::cout << "\tDelivery complete for token: "
 			<< (tok ? tok->get_message_id() : -1) << std::endl;
->>>>>>> bd10292c
 	}
 };
 
