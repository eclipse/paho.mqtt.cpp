--- conflicted
+++ resolved
@@ -41,96 +41,6 @@
 /////////////////////////////////////////////////////////////////////////////
 
 /**
-<<<<<<< HEAD
-=======
- * Provides a mechanism for tracking the completion of an asynchronous task.
- */
-class itoken
-{
-public:
-	/** Smart/shared pointer to an object of this class */
-	using ptr_t = std::shared_ptr<itoken>;
-	/** Smart/shared pointer to a const object of this class */
-	using const_ptr_t = std::shared_ptr<itoken>;
-	/** Weak pointer to an object of this class */
-	using weak_ptr_t = std::weak_ptr<itoken>;
-
-	/**
-	 * Virtual base destructor.
-	 */
-	virtual ~itoken() {}
-	/**
-	 * Return the async listener for this token.
-	 * @return iaction_listener
-	 */
-	virtual iaction_listener* get_action_callback() const =0;
-	/**
-	 * Returns the MQTT client that is responsible for processing the
-	 * asynchronous action.
-	 * @return iasync_client
-	 */
-	virtual iasync_client* get_client() const =0;
-	/**
-	 * Returns the message ID of the message that is associated with the
-	 * token.
-	 * @return int
-	 */
-	virtual int get_message_id() const =0;
-	/**
-	 * Returns the topic string(s) for the action being tracked by this
-	 * token.
-	 * @return std::vector<string>
-	 */
-	virtual const std::vector<string>& get_topics() const =0;
-	/**
-	 * Retrieve the context associated with an action.
-	 * @return void*
-	 */
-	virtual void* get_user_context() const =0;
-	/**
-	 * Returns whether or not the action has finished.
-	 * @return bool
-	 */
-	virtual bool is_complete() const =0;
-	/**
-	 * Register a listener to be notified when an action completes.
-	 * @param listener
-	 */
-	virtual void set_action_callback(iaction_listener& listener) =0;
-	/**
-	 * Store some context associated with an action.
-	 * @param userContext
-	 */
-	virtual void set_user_context(void* userContext) =0;
-	/**
-	 * Blocks the current thread until the action this token is associated
-	 * with has completed.
-	 */
-	virtual void wait_for_completion() =0;
-	/**
-	 * Blocks the current thread until the action this token is associated
-	 * with has completed.
-	 * @param timeout
-	 */
-	virtual bool wait_for_completion(long timeout) =0;
-	/**
-	 * Waits a relative amount of time for the action to complete.
-	 * @param relTime The amount of time to wait for the event.
-	 * @return @em true if the event gets signaled in the specified time,
-	 *  	   @em false on a timeout.
-	 */
-	template <class Rep, class Period>
-	bool wait_for_completion(const std::chrono::duration<Rep, Period>& relTime) {
-		return wait_for_completion((long) to_milliseconds(relTime).count());
-	}
-};
-
-using itoken_ptr = itoken::ptr_t;
-
-/////////////////////////////////////////////////////////////////////////////
-
-/**
->>>>>>> bd10292c
  * Provides a mechanism for tracking the completion of an asynchronous
  * action.
  */
@@ -327,11 +237,7 @@
 	 * Returns the topic string(s) for the action being tracked by this
 	 * token.
 	 */
-<<<<<<< HEAD
-	virtual const std::vector<std::string>& get_topics() const {
-=======
-	const std::vector<string>& get_topics() const override {
->>>>>>> bd10292c
+	virtual const std::vector<string>& get_topics() const {
 		return topics_;
 	}
 	/**
