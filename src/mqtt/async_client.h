/////////////////////////////////////////////////////////////////////////////
/// @file async_client.h
/// Declaration of MQTT async_client class
/// @date May 1, 2013
/// @author Frank Pagliughi
/////////////////////////////////////////////////////////////////////////////

/*******************************************************************************
 * Copyright (c) 2013-2017 Frank Pagliughi <fpagliughi@mindspring.com>
 *
 * All rights reserved. This program and the accompanying materials
 * are made available under the terms of the Eclipse Public License v1.0
 * and Eclipse Distribution License v1.0 which accompany this distribution.
 *
 * The Eclipse Public License is available at
 *    http://www.eclipse.org/legal/epl-v10.html
 * and the Eclipse Distribution License is available at
 *   http://www.eclipse.org/org/documents/edl-v10.php.
 *
 * Contributors:
 *    Frank Pagliughi - initial implementation and documentation
 *******************************************************************************/

#ifndef __mqtt_async_client_h
#define __mqtt_async_client_h

#include "MQTTAsync.h"
#include "mqtt/types.h"
#include "mqtt/token.h"
#include "mqtt/delivery_token.h"
#include "mqtt/iclient_persistence.h"
#include "mqtt/iaction_listener.h"
#include "mqtt/exception.h"
#include "mqtt/message.h"
#include "mqtt/callback.h"
#include "mqtt/iasync_client.h"
#include <vector>
#include <list>
#include <memory>
#include <stdexcept>

namespace mqtt {

const uint32_t		VERSION = 0x00050000;
const string	VERSION_STR("mqttpp v. 0.5"),
					COPYRIGHT("Copyright (c) 2013-2016 Frank Pagliughi");

/////////////////////////////////////////////////////////////////////////////

/**
 * Lightweight client for talking to an MQTT server using non-blocking
 * methods that allow an operation to run in the background.
 */
class async_client : public virtual iasync_client
{
public:
	/** Smart/shared pointer for an object of this class */
	using ptr_t = std::shared_ptr<async_client>;

private:
	/** Lock guard type for this class */
	using guard = std::unique_lock<std::mutex>;
	/** Unique lock type for this class */
	using unique_lock = std::unique_lock<std::mutex>;

	/** Object monitor mutex */
	mutable std::mutex lock_;
	/** The underlying C-lib client. */
	MQTTAsync cli_;
	/** The server URI string. */
	string serverURI_;
	/** The client ID string that we provided to the server. */
	string clientId_;
	/** A user persistence wrapper (if any) */
	MQTTClient_persistence* persist_;
	/** Callback supplied by the user (if any) */
	callback* userCallback_;
	/** A list of tokens that are in play */
	std::list<token_ptr> pendingTokens_;
	/** A list of delivery tokens that are in play */
	std::list<delivery_token_ptr> pendingDeliveryTokens_;

	static void on_connection_lost(void *context, char *cause);
	static int on_message_arrived(void* context, char* topicName, int topicLen,
								  MQTTAsync_message* msg);
	static void on_delivery_complete(void* context, MQTTAsync_token tok);

	/** Manage internal list of active tokens */
	friend class token;
	virtual void add_token(token_ptr tok);
	virtual void add_token(delivery_token_ptr tok);
	virtual void remove_token(token* tok) override;
	virtual void remove_token(token_ptr tok) { remove_token(tok.get()); }
	void remove_token(delivery_token_ptr tok) { remove_token(tok.get()); }

	/** Memory management for C-style filter collections */
	std::vector<char*> alloc_topic_filters(
							const topic_filter_collection& topicFilters);
	void free_topic_filters(std::vector<char*>& filts);

	/**
	 * Convenience function to get user callback safely.
	 * @return callback*
	 */
	callback* get_callback() const {
		guard g(lock_);
		return userCallback_;
	}

	/** Non-copyable */
	async_client() =delete;
	async_client(const async_client&) =delete;
	async_client& operator=(const async_client&) =delete;

public:
	/**
	 * Create an async_client that can be used to communicate with an MQTT
	 * server.
	 * This uses file-based persistence in the current working directory.
	 * @param serverURI the address of the server to connect to, specified
	 *  				as a URI.
	 * @param clientId a client identifier that is unique on the server
	 *  			   being connected to.
	 */
	async_client(const string& serverURI, const string& clientId);
	/**
	 * Create an async_client that can be used to communicate with an MQTT
	 * server.
	 * This uses file-based persistence in the specified directory.
	 * @param serverURI the address of the server to connect to, specified
	 *  				as a URI.
	 * @param clientId a client identifier that is unique on the server
	 *  			   being connected to
	 * @param persistDir
	 */
	async_client(const string& serverURI, const string& clientId,
				 const string& persistDir);
	/**
	 * Create an async_client that can be used to communicate with an MQTT
	 * server.
	 * This allows the caller to specify a user-defined persistence object,
	 * or use no persistence.
	 * @param serverURI the address of the server to connect to, specified
	 *  				as a URI.
	 * @param clientId a client identifier that is unique on the server
	 *  			   being connected to
	 * @param persistence The user persistence structure. If this is null,
	 *  				  then no persistence is used.
	 */
	async_client(const string& serverURI, const string& clientId,
				 iclient_persistence* persistence);
	/**
	 * Destructor
	 */
	~async_client() override;
	/**
	 * Connects to an MQTT server using the default options.
	 * @return token used to track and wait for the connect to complete. The
	 *  	   token will be passed to any callback that has been set.
	 * @throw exception for non security related problems
	 * @throw security_exception for security related problems
	 */
	token_ptr connect() override;
	/**
	 * Connects to an MQTT server using the provided connect options.
	 * @param options a set of connection parameters that override the
	 *  			  defaults.
	 * @return token used to track and wait for the connect to complete. The
	 *  	   token will be passed to any callback that has been set.
	 * @throw exception for non security related problems
	 * @throw security_exception for security related problems
	 */
	token_ptr connect(connect_options options) override;
	/**
	 * Connects to an MQTT server using the specified options.
	 * @param options a set of connection parameters that override the
	 *  			  defaults.
	 * @param userContext optional object used to pass context to the
	 *  				  callback. Use @em nullptr if not required.
	 * @param cb callback listener that will be notified when the connect
	 *  			   completes.
	 * @return token used to track and wait for the connect to complete. The
	 *  	   token will be passed to any callback that has been set.
	 * @throw exception for non security related problems
	 * @throw security_exception for security related problems
	 */
	token_ptr connect(connect_options options, void* userContext,
					   iaction_listener& cb) override;
	/**
	 *
	 * @param userContext optional object used to pass context to the
	 *  				  callback. Use @em nullptr if not required.
	 * @param cb callback listener that will be notified when the connect
	 *  			   completes.
	 * @return token used to track and wait for the connect to complete. The
	 *  	   token will be passed to any callback that has been set.
	 * @throw exception for non security related problems
	 * @throw security_exception for security related problems
	 */
	token_ptr connect(void* userContext, iaction_listener& cb) override;
	/**
	 * Disconnects from the server.
	 * @return token used to track and wait for the disconnect to complete.
	 *  	   The token will be passed to any callback that has been set.
	 * @throw exception for problems encountered while disconnecting
	 */
	token_ptr disconnect() override { return disconnect(disconnect_options()); }
	/**
	 * Disconnects from the server.
	 * @param opts Options for disconnecting.
	 * @return token used to track and wait for the disconnect to complete.
	 *  	   The token will be passed to any callback that has been set.
	 * @throw exception for problems encountered while disconnecting
	 */
	token_ptr disconnect(disconnect_options opts) override;
	/**
	 * Disconnects from the server.
	 * @param timeout the amount of time in milliseconds to allow for
	 *  			  existing work to finish before disconnecting. A value
	 *  			  of zero or less means the client will not quiesce.
	 * @return Token used to track and wait for disconnect to complete. The
	 *  	   token will be passed to the callback methods if a callback is
	 *  	   set.
	 * @throw exception for problems encountered while disconnecting
	 */
	token_ptr disconnect(int timeout) override;
	/**
	 * Disconnects from the server.
	 * @param timeout the amount of time in milliseconds to allow for
	 *  			  existing work to finish before disconnecting. A value
	 *  			  of zero or less means the client will not quiesce.
	 * @return Token used to track and wait for disconnect to complete. The
	 *  	   token will be passed to the callback methods if a callback is
	 *  	   set.
	 * @throw exception for problems encountered while disconnecting
	 */
	template <class Rep, class Period>
	token_ptr disconnect(const std::chrono::duration<Rep, Period>& timeout) {
		// TODO: check range
		return disconnect((int) to_milliseconds(timeout).count());
	}
	/**
	 * Disconnects from the server.
	 * @param timeout the amount of time in milliseconds to allow for
	 *  			  existing work to finish before disconnecting. A value
	 *  			  of zero or less means the client will not quiesce.
	 * @param userContext optional object used to pass context to the
	 *  				  callback. Use @em nullptr if not required.
	 * @param cb callback listener that will be notified when the disconnect
	 *  			   completes.
	 * @return token_ptr Token used to track and wait for disconnect to
	 *  	   complete. The token will be passed to the callback methods if
	 *  	   a callback is set.
	 * @throw exception for problems encountered while disconnecting
	 */
	token_ptr disconnect(int timeout, void* userContext,
						  iaction_listener& cb) override;
	/**
	 * Disconnects from the server.
	 * @param timeout the amount of time in milliseconds to allow for
	 *  			  existing work to finish before disconnecting. A value
	 *  			  of zero or less means the client will not quiesce.
	 * @param userContext optional object used to pass context to the
	 *  				  callback. Use @em nullptr if not required.
	 * @param cb callback listener that will be notified when the disconnect
	 *  			   completes.
	 * @return token_ptr Token used to track and wait for disconnect to
	 *  	   complete. The token will be passed to the callback methods if
	 *  	   a callback is set.
	 * @throw exception for problems encountered while disconnecting
	 */
	template <class Rep, class Period>
	token_ptr disconnect(const std::chrono::duration<Rep, Period>& timeout,
						  void* userContext, iaction_listener& cb) {
		// TODO: check range
		return disconnect((int) to_milliseconds(timeout).count(), userContext, cb);
	}
	/**
	 * Disconnects from the server.
	 * @param userContext optional object used to pass context to the
	 *  				  callback. Use @em nullptr if not required.
	 * @param cb callback listener that will be notified when the disconnect
	 *  			   completes.
	 * @return token_ptr Token used to track and wait for disconnect to
	 *  	   complete. The token will be passed to the callback methods if
	 *  	   a callback is set.
	 * @throw exception for problems encountered while disconnecting
	 */
	token_ptr disconnect(void* userContext, iaction_listener& cb) override {
		return disconnect(0L, userContext, cb);
	}
	/**
	 * Returns the delivery token for the specified message ID.
	 * @return delivery_token
	 */
	delivery_token_ptr get_pending_delivery_token(int msgID) const override;
	/**
	 * Returns the delivery tokens for any outstanding publish operations.
	 * @return delivery_token[]
	 */
	std::vector<delivery_token_ptr> get_pending_delivery_tokens() const override;
	/**
	 * Returns the client ID used by this client.
	 * @return The client ID used by this client.
	 */
	string get_client_id() const override { return clientId_; }
	/**
	 * Returns the address of the server used by this client.
	 * @return The server's address, as a URI String.
	 */
	string get_server_uri() const override { return serverURI_; }
	/**
	 * Determines if this client is currently connected to the server.
	 * @return true if connected, false otherwise.
	 */
	bool is_connected() const override { return MQTTAsync_isConnected(cli_) != 0; }
	/**
	 * Publishes a message to a topic on the server
	 * @param topic The topic to deliver the message to
	 * @param payload the bytes to use as the message payload
	 * @param n the number of bytes in the payload
	 * @param qos the Quality of Service to deliver the message at. Valid
	 *  		  values are 0, 1 or 2.
	 * @param retained whether or not this message should be retained by the
	 *  			   server.
	 * @return token used to track and wait for the publish to complete. The
	 *  	   token will be passed to callback methods if set.
	 */
<<<<<<< HEAD
	delivery_token_ptr publish(const std::string& topic, const void* payload,
=======
	idelivery_token_ptr publish(const string& topic, const void* payload,
>>>>>>> bd10292c
								size_t n, int qos, bool retained) override;
	/**
	 * Publishes a message to a topic on the server
	 * @param topic The topic to deliver the message to
	 * @param payload the bytes to use as the message payload
	 * @param n the number of bytes in the payload
	 * @param qos the Quality of Service to deliver the message at. Valid
	 *  		  values are 0, 1 or 2.
	 * @param retained whether or not this message should be retained by the
	 *  			   server.
	 * @param userContext optional object used to pass context to the
	 *  				  callback. Use @em nullptr if not required.
	 * @param cb
	 * @return token used to track and wait for the publish to complete. The
	 *  	   token will be passed to callback methods if set.
	 */
<<<<<<< HEAD
	delivery_token_ptr publish(const std::string& topic,
=======
	idelivery_token_ptr publish(const string& topic,
>>>>>>> bd10292c
								const void* payload, size_t n,
								int qos, bool retained, void* userContext,
								iaction_listener& cb) override;
	/**
	 * Publishes a message to a topic on the server Takes an Message
	 * message and delivers it to the server at the requested quality of
	 * service.
	 * @param topic the topic to deliver the message to
	 * @param msg the message to deliver to the server
	 * @return token used to track and wait for the publish to complete. The
	 *  	   token will be passed to callback methods if set.
	 */
<<<<<<< HEAD
	delivery_token_ptr publish(const std::string& topic, const_message_ptr msg) override;
=======
	idelivery_token_ptr publish(const string& topic, const_message_ptr msg) override;
>>>>>>> bd10292c
	/**
	 * Publishes a message to a topic on the server.
	 * @param topic the topic to deliver the message to
	 * @param msg the message to deliver to the server
	 * @param userContext optional object used to pass context to the
	 *  				  callback. Use @em nullptr if not required.
	 * @param cb callback optional listener that will be notified when message
	 *  			   delivery has completed to the requested quality of
	 *  			   service
	 * @return token used to track and wait for the publish to complete. The
	 *  	   token will be passed to callback methods if set.
	 */
<<<<<<< HEAD
	delivery_token_ptr publish(const std::string& topic, const_message_ptr msg,
=======
	idelivery_token_ptr publish(const string& topic, const_message_ptr msg,
>>>>>>> bd10292c
								void* userContext, iaction_listener& cb) override;
	/**
	 * Sets a callback listener to use for events that happen
	 * asynchronously.
	 * @param cb callback which will be invoked for certain asynchronous events
	 */
	void set_callback(callback& cb) override;
	/**
	 * Subscribe to multiple topics, each of which may include wildcards.
	 * @param topicFilters
	 * @param qos the maximum quality of service at which to subscribe.
	 *  		  Messages published at a lower quality of service will be
	 *  		  received at the published QoS. Messages published at a
	 *  		  higher quality of service will be received using the QoS
	 *  		  specified on the subscribe.
	 * @return token used to track and wait for the subscribe to complete.
	 *  	   The token will be passed to callback methods if set.
	 */
	token_ptr subscribe(const topic_filter_collection& topicFilters,
						 const qos_collection& qos) override;
	/**
	 * Subscribes to multiple topics, each of which may include wildcards.
	 * @param topicFilters
	 * @param qos the maximum quality of service at which to subscribe.
	 *  		  Messages published at a lower quality of service will be
	 *  		  received at the published QoS. Messages published at a
	 *  		  higher quality of service will be received using the QoS
	 *  		  specified on the subscribe.
	 * @param userContext optional object used to pass context to the
	 *  				  callback. Use @em nullptr if not required.
	 * @param cb listener that will be notified when subscribe has completed
	 * @return token used to track and wait for the subscribe to complete.
	 *  	   The token will be passed to callback methods if set.
	 */
	token_ptr subscribe(const topic_filter_collection& topicFilters,
						 const qos_collection& qos,
						 void* userContext, iaction_listener& cb) override;
	/**
	 * Subscribe to a topic, which may include wildcards.
	 * @param topicFilter the topic to subscribe to, which can include
	 *  				  wildcards.
	 * @param qos
	 *
	 * @return token used to track and wait for the subscribe to complete.
	 *  	   The token will be passed to callback methods if set.
	 */
<<<<<<< HEAD
	token_ptr subscribe(const std::string& topicFilter, int qos) override;
=======
	itoken_ptr subscribe(const string& topicFilter, int qos) override;
>>>>>>> bd10292c
	/**
	 * Subscribe to a topic, which may include wildcards.
	 * @param topicFilter the topic to subscribe to, which can include
	 *  				  wildcards.
	 * @param qos the maximum quality of service at which to subscribe.
	 *  		  Messages published at a lower quality of service will be
	 *  		  received at the published QoS. Messages published at a
	 *  		  higher quality of service will be received using the QoS
	 *  		  specified on the subscribe.
	 * @param userContext optional object used to pass context to the
	 *  				  callback. Use @em nullptr if not required.
	 * @param cb listener that will be notified when subscribe has completed
	 * @return token used to track and wait for the subscribe to complete.
	 *  	   The token will be passed to callback methods if set.
	 */
<<<<<<< HEAD
	token_ptr subscribe(const std::string& topicFilter, int qos,
=======
	itoken_ptr subscribe(const string& topicFilter, int qos,
>>>>>>> bd10292c
						 void* userContext, iaction_listener& cb) override;
	/**
	 * Requests the server unsubscribe the client from a topic.
	 * @param topicFilter the topic to unsubscribe from. It must match a
	 *  				  topicFilter specified on an earlier subscribe.
	 * @return token used to track and wait for the unsubscribe to complete.
	 *  	   The token will be passed to callback methods if set.
	 */
<<<<<<< HEAD
	token_ptr unsubscribe(const std::string& topicFilter) override;
=======
	itoken_ptr unsubscribe(const string& topicFilter) override;
>>>>>>> bd10292c
	/**
	 * Requests the server unsubscribe the client from one or more topics.
	 * @param topicFilters one or more topics to unsubscribe from. Each
	 *  				   topicFilter must match one specified on an
	 *  				   earlier subscribe.
	 * @return token used to track and wait for the unsubscribe to complete.
	 *  	   The token will be passed to callback methods if set.
	 */
	token_ptr unsubscribe(const topic_filter_collection& topicFilters) override;
	/**
	 * Requests the server unsubscribe the client from one or more topics.
	 * @param topicFilters
	 * @param userContext optional object used to pass context to the
	 *  				  callback. Use @em nullptr if not required.
	 * @param cb listener that will be notified when unsubscribe has
	 *  		 completed
	 * @return token used to track and wait for the unsubscribe to complete.
	 *  	   The token will be passed to callback methods if set.
	 */
	token_ptr unsubscribe(const topic_filter_collection& topicFilters,
						   void* userContext, iaction_listener& cb) override;
	/**
	 * Requests the server unsubscribe the client from a topics.
	 * @param topicFilter the topic to unsubscribe from. It must match a
	 *  				  topicFilter specified on an earlier subscribe.
	 * @param userContext optional object used to pass context to the
	 *  				  callback. Use @em nullptr if not required.
	 * @param cb listener that will be notified when unsubscribe has
	 *  		 completed
	 * @return token used to track and wait for the unsubscribe to complete.
	 *  	   The token will be passed to callback methods if set.
	 */
<<<<<<< HEAD
	token_ptr unsubscribe(const std::string& topicFilter,
=======
	itoken_ptr unsubscribe(const string& topicFilter,
>>>>>>> bd10292c
						   void* userContext, iaction_listener& cb) override;
};

/** Smart/shared pointer to an asynchronous MQTT client object */
using async_client_ptr = async_client::ptr_t;

/////////////////////////////////////////////////////////////////////////////
// end namespace mqtt
}

#endif		// __mqtt_async_client_h
<|MERGE_RESOLUTION|>--- conflicted
+++ resolved
@@ -254,7 +254,7 @@
 	 * @throw exception for problems encountered while disconnecting
 	 */
 	token_ptr disconnect(int timeout, void* userContext,
-						  iaction_listener& cb) override;
+						 iaction_listener& cb) override;
 	/**
 	 * Disconnects from the server.
 	 * @param timeout the amount of time in milliseconds to allow for
@@ -271,7 +271,7 @@
 	 */
 	template <class Rep, class Period>
 	token_ptr disconnect(const std::chrono::duration<Rep, Period>& timeout,
-						  void* userContext, iaction_listener& cb) {
+						 void* userContext, iaction_listener& cb) {
 		// TODO: check range
 		return disconnect((int) to_milliseconds(timeout).count(), userContext, cb);
 	}
@@ -326,12 +326,8 @@
 	 * @return token used to track and wait for the publish to complete. The
 	 *  	   token will be passed to callback methods if set.
 	 */
-<<<<<<< HEAD
-	delivery_token_ptr publish(const std::string& topic, const void* payload,
-=======
-	idelivery_token_ptr publish(const string& topic, const void* payload,
->>>>>>> bd10292c
-								size_t n, int qos, bool retained) override;
+	delivery_token_ptr publish(const string& topic, const void* payload,
+							   size_t n, int qos, bool retained) override;
 	/**
 	 * Publishes a message to a topic on the server
 	 * @param topic The topic to deliver the message to
@@ -347,14 +343,10 @@
 	 * @return token used to track and wait for the publish to complete. The
 	 *  	   token will be passed to callback methods if set.
 	 */
-<<<<<<< HEAD
-	delivery_token_ptr publish(const std::string& topic,
-=======
-	idelivery_token_ptr publish(const string& topic,
->>>>>>> bd10292c
-								const void* payload, size_t n,
-								int qos, bool retained, void* userContext,
-								iaction_listener& cb) override;
+	delivery_token_ptr publish(const string& topic,
+							   const void* payload, size_t n,
+							   int qos, bool retained, void* userContext,
+							   iaction_listener& cb) override;
 	/**
 	 * Publishes a message to a topic on the server Takes an Message
 	 * message and delivers it to the server at the requested quality of
@@ -364,11 +356,7 @@
 	 * @return token used to track and wait for the publish to complete. The
 	 *  	   token will be passed to callback methods if set.
 	 */
-<<<<<<< HEAD
-	delivery_token_ptr publish(const std::string& topic, const_message_ptr msg) override;
-=======
-	idelivery_token_ptr publish(const string& topic, const_message_ptr msg) override;
->>>>>>> bd10292c
+	delivery_token_ptr publish(const string& topic, const_message_ptr msg) override;
 	/**
 	 * Publishes a message to a topic on the server.
 	 * @param topic the topic to deliver the message to
@@ -381,12 +369,8 @@
 	 * @return token used to track and wait for the publish to complete. The
 	 *  	   token will be passed to callback methods if set.
 	 */
-<<<<<<< HEAD
-	delivery_token_ptr publish(const std::string& topic, const_message_ptr msg,
-=======
-	idelivery_token_ptr publish(const string& topic, const_message_ptr msg,
->>>>>>> bd10292c
-								void* userContext, iaction_listener& cb) override;
+	delivery_token_ptr publish(const string& topic, const_message_ptr msg,
+							   void* userContext, iaction_listener& cb) override;
 	/**
 	 * Sets a callback listener to use for events that happen
 	 * asynchronously.
@@ -432,11 +416,7 @@
 	 * @return token used to track and wait for the subscribe to complete.
 	 *  	   The token will be passed to callback methods if set.
 	 */
-<<<<<<< HEAD
-	token_ptr subscribe(const std::string& topicFilter, int qos) override;
-=======
-	itoken_ptr subscribe(const string& topicFilter, int qos) override;
->>>>>>> bd10292c
+	token_ptr subscribe(const string& topicFilter, int qos) override;
 	/**
 	 * Subscribe to a topic, which may include wildcards.
 	 * @param topicFilter the topic to subscribe to, which can include
@@ -452,12 +432,8 @@
 	 * @return token used to track and wait for the subscribe to complete.
 	 *  	   The token will be passed to callback methods if set.
 	 */
-<<<<<<< HEAD
-	token_ptr subscribe(const std::string& topicFilter, int qos,
-=======
-	itoken_ptr subscribe(const string& topicFilter, int qos,
->>>>>>> bd10292c
-						 void* userContext, iaction_listener& cb) override;
+	token_ptr subscribe(const string& topicFilter, int qos,
+						void* userContext, iaction_listener& cb) override;
 	/**
 	 * Requests the server unsubscribe the client from a topic.
 	 * @param topicFilter the topic to unsubscribe from. It must match a
@@ -465,11 +441,7 @@
 	 * @return token used to track and wait for the unsubscribe to complete.
 	 *  	   The token will be passed to callback methods if set.
 	 */
-<<<<<<< HEAD
-	token_ptr unsubscribe(const std::string& topicFilter) override;
-=======
-	itoken_ptr unsubscribe(const string& topicFilter) override;
->>>>>>> bd10292c
+	token_ptr unsubscribe(const string& topicFilter) override;
 	/**
 	 * Requests the server unsubscribe the client from one or more topics.
 	 * @param topicFilters one or more topics to unsubscribe from. Each
@@ -502,12 +474,8 @@
 	 * @return token used to track and wait for the unsubscribe to complete.
 	 *  	   The token will be passed to callback methods if set.
 	 */
-<<<<<<< HEAD
-	token_ptr unsubscribe(const std::string& topicFilter,
-=======
-	itoken_ptr unsubscribe(const string& topicFilter,
->>>>>>> bd10292c
-						   void* userContext, iaction_listener& cb) override;
+	token_ptr unsubscribe(const string& topicFilter,
+						  void* userContext, iaction_listener& cb) override;
 };
 
 /** Smart/shared pointer to an asynchronous MQTT client object */
